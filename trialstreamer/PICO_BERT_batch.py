--- conflicted
+++ resolved
@@ -85,12 +85,9 @@
         records = read_cur.fetchall()
 
     log.info('calculating number of records to process')
-<<<<<<< HEAD
     total = len(records)
-    
-=======
+ 
 
->>>>>>> c8bfde0b
     batch_size = 100
 
     log.info('processing the BERTs!')
