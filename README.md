# trialstreamer

in progress...

## To get started

1. Install and run postgresql
2. Create a database named 'trialstreamer'
<<<<<<< HEAD
3. make a copy of config.json.example to config.json, and populate
4. Download RobotSearch (https://github.com/ijmarshall/robotsearch) and ensure is accessible on PYTHONPATH
5. run the following code to classify PubMed (typically 20 hours with GPU)
=======
3. make a copy of config.json.bak to config.json, and populate
4. Download RobotReviewer, and follow installation instructions (https://github.com/ijmarshall/robotreviewer)
5. Run RobotReviewer in the REST API mode
5. Run the following code to classify PubMed (typically 20 hours with GPU)
>>>>>>> 9bf86f8c
```
from trialstreamer import pubmed
pubmed.download_ftp_baseline()
```
6. run `python -m trialstreamer` to start the server on localhost:5000

 <|MERGE_RESOLUTION|>--- conflicted
+++ resolved
@@ -6,20 +6,14 @@
 
 1. Install and run postgresql
 2. Create a database named 'trialstreamer'
-<<<<<<< HEAD
-3. make a copy of config.json.example to config.json, and populate
-4. Download RobotSearch (https://github.com/ijmarshall/robotsearch) and ensure is accessible on PYTHONPATH
-5. run the following code to classify PubMed (typically 20 hours with GPU)
-=======
 3. make a copy of config.json.bak to config.json, and populate
 4. Download RobotReviewer, and follow installation instructions (https://github.com/ijmarshall/robotreviewer)
 5. Run RobotReviewer in the REST API mode
-5. Run the following code to classify PubMed (typically 20 hours with GPU)
->>>>>>> 9bf86f8c
+6. Run the following code to classify PubMed (typically 20 hours with GPU)
 ```
 from trialstreamer import pubmed
 pubmed.download_ftp_baseline()
 ```
-6. run `python -m trialstreamer` to start the server on localhost:5000
+7. run `python -m trialstreamer` to start the server on localhost:5000
 
  